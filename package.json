--- conflicted
+++ resolved
@@ -1,17 +1,6 @@
 {
   "name": "@salesforce/plugin-deploy-retrieve",
   "description": "deploy and retrieve commands for sf",
-<<<<<<< HEAD
-  "version": "2.0.0",
-  "author": "Salesforce",
-  "bugs": "https://github.com/forcedotcom/cli/issues",
-  "dependencies": {
-    "@oclif/core": "^3.10.8",
-    "@salesforce/apex-node": "^2.1.2",
-    "@salesforce/core": "^5.3.20",
-    "@salesforce/kit": "^3.0.15",
-    "@salesforce/sf-plugins-core": "^4.1.1",
-=======
   "version": "2.0.1",
   "author": "Salesforce",
   "bugs": "https://github.com/forcedotcom/cli/issues",
@@ -21,26 +10,17 @@
     "@salesforce/core": "^5.3.20",
     "@salesforce/kit": "^3.0.15",
     "@salesforce/sf-plugins-core": "^4.1.2",
->>>>>>> 7d9de5f6
     "@salesforce/source-deploy-retrieve": "^9.8.6",
     "@salesforce/source-tracking": "^4.4.3",
     "chalk": "^5.3.0"
   },
   "devDependencies": {
     "@oclif/plugin-command-snapshot": "^5.0.2",
-<<<<<<< HEAD
-    "@salesforce/cli-plugins-testkit": "^5.0.2",
-    "@salesforce/dev-scripts": "^6.0.4",
-    "@salesforce/plugin-command-reference": "^3.0.46",
-    "@salesforce/plugin-source": "^2.11.0",
-    "@salesforce/source-testkit": "^2.1.64",
-=======
     "@salesforce/cli-plugins-testkit": "^5.0.4",
     "@salesforce/dev-scripts": "^6.0.4",
     "@salesforce/plugin-command-reference": "^3.0.46",
     "@salesforce/plugin-source": "^2.11.3",
     "@salesforce/source-testkit": "^2.1.65",
->>>>>>> 7d9de5f6
     "@salesforce/ts-sinon": "^1.4.19",
     "@salesforce/ts-types": "^2.0.9",
     "cross-env": "^7.0.3",
@@ -130,28 +110,16 @@
     "prepack": "sf-prepack",
     "prepare": "sf-install",
     "test": "wireit",
-<<<<<<< HEAD
-    "test:nuts": "node --experimental-specifier-resolution=node ./test/nuts/generateNuts.ts && nyc mocha \"**/*.nut.ts\"  --slow 4500 --timeout 1200000 --parallel --retries 0 --jobs 10",
-=======
     "test:nuts": "node --loader ts-node/esm ./test/nuts/generateNuts.ts && nyc mocha \"**/*.nut.ts\"  --slow 4500 --timeout 1200000 --parallel --retries 0 --jobs 10",
->>>>>>> 7d9de5f6
     "test:nuts:convert": "nyc mocha \"test/nuts/convert/*.nut.ts\"  --slow 4500 --timeout 1200000 --parallel --retries 0 --jobs 20",
     "test:nuts:deb": "nyc mocha \"test/nuts/digitalExperienceBundle/*.nut.ts\"  --slow 4500 --timeout 1200000 --parallel --retries 0 --jobs 20",
     "test:nuts:delete": "nyc mocha \"test/nuts/delete/*.nut.ts\"  --slow 4500 --timeout 1200000 --parallel --retries 0 --jobs 20",
     "test:nuts:deploy": "nyc mocha \"test/nuts/deploy/*.nut.ts\"  --slow 4500 --timeout 1200000 --parallel --retries 0 --jobs 20",
-<<<<<<< HEAD
-    "test:nuts:deploy:metadata:manifest": "cross-env PLUGIN_DEPLOY_RETRIEVE_SEED_FILTER=deploy.metadata.manifest node --experimental-specifier-resolution=node ./test/nuts/generateNuts.ts && mocha \"test/nuts/generated/*.nut.ts\" --slow 4500 --timeout 1200000 --parallel --retries 0 --jobs 20",
-    "test:nuts:deploy:metadata:metadata": "cross-env PLUGIN_DEPLOY_RETRIEVE_SEED_FILTER=deploy.metadata.metadata node --experimental-specifier-resolution=node ./test/nuts/generateNuts.ts && mocha \"test/nuts/generated/*.nut.ts\" --slow 4500 --timeout 1200000 --parallel --retries 0 --jobs 20",
-    "test:nuts:deploy:metadata:metadata-dir": "cross-env PLUGIN_DEPLOY_RETRIEVE_SEED_FILTER=deploy.metadata.metadata-dir node --experimental-specifier-resolution=node ./test/nuts/generateNuts.ts && mocha \"test/nuts/generated/*.nut.ts\" --slow 4500 --timeout 1200000 --parallel --retries 0 --jobs 20",
-    "test:nuts:deploy:metadata:source-dir": "cross-env PLUGIN_DEPLOY_RETRIEVE_SEED_FILTER=deploy.metadata.source-dir node --experimental-specifier-resolution=node ./test/nuts/generateNuts.ts && mocha \"test/nuts/generated/*.nut.ts\" --slow 4500 --timeout 1200000 --parallel --retries 0 --jobs 20",
-    "test:nuts:deploy:metadata:test-level": "cross-env PLUGIN_DEPLOY_RETRIEVE_SEED_FILTER=deploy.metadata.test-level node --experimental-specifier-resolution=node ./test/nuts/generateNuts.ts && mocha \"test/nuts/generated/*.nut.ts\" --slow 4500 --timeout 1200000 --parallel --retries 0 --jobs 20",
-=======
     "test:nuts:deploy:metadata:manifest": "cross-env PLUGIN_DEPLOY_RETRIEVE_SEED_FILTER=deploy.metadata.manifest node --loader ts-node/esm ./test/nuts/generateNuts.ts && mocha \"test/nuts/generated/*.nut.ts\" --slow 4500 --timeout 1200000 --parallel --retries 0 --jobs 20",
     "test:nuts:deploy:metadata:metadata": "cross-env PLUGIN_DEPLOY_RETRIEVE_SEED_FILTER=deploy.metadata.metadata node --loader ts-node/esm ./test/nuts/generateNuts.ts && mocha \"test/nuts/generated/*.nut.ts\" --slow 4500 --timeout 1200000 --parallel --retries 0 --jobs 20",
     "test:nuts:deploy:metadata:metadata-dir": "cross-env PLUGIN_DEPLOY_RETRIEVE_SEED_FILTER=deploy.metadata.metadata-dir node --loader ts-node/esm ./test/nuts/generateNuts.ts && mocha \"test/nuts/generated/*.nut.ts\" --slow 4500 --timeout 1200000 --parallel --retries 0 --jobs 20",
     "test:nuts:deploy:metadata:source-dir": "cross-env PLUGIN_DEPLOY_RETRIEVE_SEED_FILTER=deploy.metadata.source-dir node --loader ts-node/esm ./test/nuts/generateNuts.ts && mocha \"test/nuts/generated/*.nut.ts\" --slow 4500 --timeout 1200000 --parallel --retries 0 --jobs 20",
     "test:nuts:deploy:metadata:test-level": "cross-env PLUGIN_DEPLOY_RETRIEVE_SEED_FILTER=deploy.metadata.test-level node --loader ts-node/esm ./test/nuts/generateNuts.ts && mocha \"test/nuts/generated/*.nut.ts\" --slow 4500 --timeout 1200000 --parallel --retries 0 --jobs 20",
->>>>>>> 7d9de5f6
     "test:nuts:destructive": "nyc mocha \"test/nuts/destructive/*.nut.ts\"  --slow 4500 --timeout 1200000 --parallel --retries 0 --jobs 20",
     "test:nuts:manifest": "nyc mocha \"test/nuts/manifest/*.nut.ts\"  --slow 4500 --timeout 1200000 --parallel --retries 0 --jobs 20",
     "test:nuts:retrieve": "nyc mocha \"test/nuts/retrieve/*.nut.ts\"  --slow 4500 --timeout 1200000 --parallel --retries 0 --jobs 20",
