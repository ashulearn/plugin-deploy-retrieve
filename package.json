{
  "name": "@salesforce/plugin-deploy-retrieve",
  "description": "deploy and retrieve commands for sf",
<<<<<<< HEAD
  "version": "3.12.8-dev.0",
=======
  "version": "3.12.10",
>>>>>>> f63194b8
  "author": "Salesforce",
  "bugs": "https://github.com/forcedotcom/cli/issues",
  "dependencies": {
    "@oclif/core": "^4.0.18",
<<<<<<< HEAD
    "@oclif/multi-stage-output": "^0.5.5",
    "@salesforce/apex-node": "^8.1.3",
=======
    "@salesforce/apex-node": "^8.1.7",
>>>>>>> f63194b8
    "@salesforce/core": "^8.5.4",
    "@salesforce/kit": "^3.2.3",
    "@salesforce/plugin-info": "^3.4.3",
    "@salesforce/sf-plugins-core": "^11.3.2",
    "@salesforce/source-deploy-retrieve": "^12.6.3",
    "@salesforce/source-tracking": "^7.1.12",
    "@salesforce/ts-types": "^2.0.12",
    "ansis": "^3.3.2"
  },
  "devDependencies": {
    "@oclif/plugin-command-snapshot": "^5.2.15",
    "@salesforce/cli-plugins-testkit": "^5.3.26",
    "@salesforce/dev-scripts": "^10.2.10",
    "@salesforce/plugin-command-reference": "^3.1.20",
    "@salesforce/schemas": "^1.9.0",
    "@salesforce/source-testkit": "^2.2.57",
    "@salesforce/ts-sinon": "^1.4.24",
    "cross-env": "^7.0.3",
    "eslint-plugin-sf-plugin": "^1.20.6",
    "oclif": "^4.14.27",
    "ts-node": "^10.9.2",
    "typescript": "^5.5.4"
  },
  "config": {},
  "engines": {
    "node": ">=18.0.0"
  },
  "files": [
    "/lib",
    "/messages",
    "/oclif.manifest.json",
    "/schemas"
  ],
  "homepage": "https://github.com/salesforcecli/plugin-deploy-retrieve",
  "keywords": [
    "force",
    "salesforce",
    "sf",
    "sf deploy",
    "sf retrieve",
    "sf-plugin",
    "sfdx"
  ],
  "license": "BSD-3-Clause",
  "oclif": {
    "commands": "./lib/commands",
    "topicSeparator": " ",
    "bin": "sf",
    "configMeta": "./lib/configMeta",
    "devPlugins": [
      "@oclif/plugin-command-snapshot",
      "@oclif/plugin-help",
      "@salesforce/plugin-command-reference",
      "@salesforce/plugin-source"
    ],
    "topics": {
      "project": {
        "external": true,
        "subtopics": {
          "deploy": {
            "description": "Commands to deploy metadata to a Salesforce org."
          },
          "list": {
            "description": "Commands to list metadata in a Salesforce project."
          },
          "retrieve": {
            "description": "Commands to retrieve metadata from a Salesforce org"
          },
          "convert": {
            "description": "Commands to change the format of your project source files."
          },
          "delete": {
            "description": "Commands to delete metadata from a Salesforce org."
          },
          "generate": {
            "description": "Commands to create file artifacts, such as a project or manifest file."
          },
          "reset": {
            "description": "Commands to reset the source tracking state."
          }
        }
      }
    },
    "hooks": {
      "sf-doctor-@salesforce/plugin-deploy-retrieve": "./lib/hooks/diagnostics"
    },
    "flexibleTaxonomy": true
  },
  "repository": "salesforcecli/plugin-deploy-retrieve",
  "scripts": {
    "build": "wireit",
    "clean": "sf-clean",
    "clean-all": "sf-clean all",
    "compile": "wireit",
    "docs": "sf-docs",
    "format": "wireit",
    "link-check": "wireit",
    "lint": "wireit",
    "postpack": "sf-clean --ignore-signing-artifacts",
    "prepack": "sf-prepack",
    "prepare": "sf-install",
    "test": "wireit",
    "test:nuts": "node --loader ts-node/esm ./test/nuts/generateNuts.ts && nyc mocha \"**/*.nut.ts\"  --slow 4500 --timeout 1200000 --parallel --retries 0 --jobs 10",
    "test:nuts:convert": "nyc mocha \"test/nuts/convert/*.nut.ts\"  --slow 4500 --timeout 1200000 --parallel --retries 0 --jobs 20",
    "test:nuts:deb": "nyc mocha \"test/nuts/digitalExperienceBundle/*.nut.ts\"  --slow 4500 --timeout 1200000 --parallel --retries 0 --jobs 20",
    "test:nuts:delete": "nyc mocha \"test/nuts/delete/*.nut.ts\"  --slow 4500 --timeout 1200000 --parallel --retries 0 --jobs 20",
    "test:nuts:deploy": "nyc mocha \"test/nuts/deploy/*.nut.ts\"  --slow 4500 --timeout 1200000 --parallel --retries 0 --jobs 20",
    "test:nuts:deploy:metadata:manifest": "cross-env PLUGIN_DEPLOY_RETRIEVE_SEED_FILTER=deploy.metadata.manifest node --loader ts-node/esm ./test/nuts/generateNuts.ts && mocha \"test/nuts/generated/*.nut.ts\" --slow 4500 --timeout 1200000 --parallel --retries 0 --jobs 20",
    "test:nuts:deploy:metadata:metadata": "cross-env PLUGIN_DEPLOY_RETRIEVE_SEED_FILTER=deploy.metadata.metadata node --loader ts-node/esm ./test/nuts/generateNuts.ts && mocha \"test/nuts/generated/*.nut.ts\" --slow 4500 --timeout 1200000 --parallel --retries 0 --jobs 20",
    "test:nuts:deploy:metadata:metadata-dir": "cross-env PLUGIN_DEPLOY_RETRIEVE_SEED_FILTER=deploy.metadata.metadata-dir node --loader ts-node/esm ./test/nuts/generateNuts.ts && mocha \"test/nuts/generated/*.nut.ts\" --slow 4500 --timeout 1200000 --parallel --retries 0 --jobs 20",
    "test:nuts:deploy:metadata:source-dir": "cross-env PLUGIN_DEPLOY_RETRIEVE_SEED_FILTER=deploy.metadata.source-dir node --loader ts-node/esm ./test/nuts/generateNuts.ts && mocha \"test/nuts/generated/*.nut.ts\" --slow 4500 --timeout 1200000 --parallel --retries 0 --jobs 20",
    "test:nuts:deploy:metadata:test-level": "cross-env PLUGIN_DEPLOY_RETRIEVE_SEED_FILTER=deploy.metadata.test-level node --loader ts-node/esm ./test/nuts/generateNuts.ts && mocha \"test/nuts/generated/*.nut.ts\" --slow 4500 --timeout 1200000 --parallel --retries 0 --jobs 20",
    "test:nuts:destructive": "nyc mocha \"test/nuts/destructive/*.nut.ts\"  --slow 4500 --timeout 1200000 --parallel --retries 0 --jobs 20",
    "test:nuts:manifest": "nyc mocha \"test/nuts/manifest/*.nut.ts\"  --slow 4500 --timeout 1200000 --parallel --retries 0 --jobs 20",
    "test:nuts:retrieve": "nyc mocha \"test/nuts/retrieve/*.nut.ts\"  --slow 4500 --timeout 1200000 --parallel --retries 0 --jobs 20",
    "test:nuts:specialTypes": "nyc mocha \"test/nuts/specialTypes/*.nut.ts\"  --slow 4500 --timeout 1200000 --parallel --retries 0 --jobs 20",
    "test:nuts:specialTypes:translations": "mocha \"test/nuts/specialTypes/translation.nut.ts\" --slow 4500 --timeout 1200000 --retries 0 --jobs 20",
    "test:nuts:static": "nyc mocha \"test/commands/**/*.nut.ts\" \"test/nuts/*.nut.ts\"  --slow 4500 --timeout 1200000 --parallel --retries 0 --jobs 20",
    "test:nuts:tracking": "nyc mocha \"test/nuts/tracking/*.nut.ts\"  --slow 4500 --timeout 1200000 --parallel --retries 0 --jobs 20",
    "test:only": "wireit",
    "version": "oclif readme"
  },
  "publishConfig": {
    "access": "public"
  },
  "wireit": {
    "build": {
      "dependencies": [
        "compile",
        "lint"
      ]
    },
    "compile": {
      "command": "tsc -p . --pretty --incremental",
      "files": [
        "src/**/*.ts",
        "**/tsconfig.json",
        "messages/**"
      ],
      "output": [
        "lib/**",
        "*.tsbuildinfo"
      ],
      "clean": "if-file-deleted"
    },
    "format": {
      "command": "prettier --write \"+(src|test|schemas)/**/*.+(ts|js|json)|command-snapshot.json\"",
      "files": [
        "src/**/*.ts",
        "test/**/*.ts",
        "schemas/**/*.json",
        "command-snapshot.json",
        ".prettier*"
      ],
      "output": []
    },
    "lint": {
      "command": "eslint src test --color --cache --cache-location .eslintcache",
      "files": [
        "src/**/*.ts",
        "test/**/*.ts",
        "messages/**",
        "**/.eslint*",
        "**/tsconfig.json"
      ],
      "output": []
    },
    "test:compile": {
      "command": "tsc -p \"./test\" --pretty",
      "files": [
        "test/**/*.ts",
        "**/tsconfig.json"
      ],
      "output": []
    },
    "test": {
      "dependencies": [
        "test:compile",
        "test:only",
        "test:command-reference",
        "test:deprecation-policy",
        "lint",
        "test:json-schema",
        "link-check"
      ]
    },
    "test:only": {
      "command": "nyc mocha \"test/**/*.test.ts\"",
      "env": {
        "FORCE_COLOR": "2"
      },
      "files": [
        "test/**/*.ts",
        "src/**/*.ts",
        "**/tsconfig.json",
        ".mocha*",
        "!*.nut.ts",
        ".nycrc"
      ],
      "output": []
    },
    "test:command-reference": {
      "command": "node --loader ts-node/esm --no-warnings=ExperimentalWarning \"./bin/dev.js\" commandreference:generate --erroronwarnings",
      "files": [
        "src/**/*.ts",
        "messages/**",
        "package.json"
      ],
      "output": [
        "tmp/root"
      ]
    },
    "test:deprecation-policy": {
      "command": "node --loader ts-node/esm --no-warnings=ExperimentalWarning \"./bin/dev.js\" snapshot:compare",
      "files": [
        "src/**/*.ts"
      ],
      "output": [],
      "dependencies": [
        "compile"
      ]
    },
    "test:json-schema": {
      "command": "node --loader ts-node/esm --no-warnings=ExperimentalWarning \"./bin/dev.js\" schema:compare",
      "files": [
        "src/**/*.ts",
        "schemas"
      ],
      "output": []
    },
    "link-check": {
      "command": "node -e \"process.exit(process.env.CI ? 0 : 1)\" || linkinator \"**/*.md\" --skip \"CHANGELOG.md|node_modules|test/|confluence.internal.salesforce.com|my.salesforce.com|%s\" --markdown --retry --directory-listing --verbosity error",
      "files": [
        "./*.md",
        "./!(CHANGELOG).md",
        "messages/**/*.md"
      ],
      "output": []
    }
  },
  "exports": "./lib/index.js",
  "type": "module"
}<|MERGE_RESOLUTION|>--- conflicted
+++ resolved
@@ -1,21 +1,13 @@
 {
   "name": "@salesforce/plugin-deploy-retrieve",
   "description": "deploy and retrieve commands for sf",
-<<<<<<< HEAD
-  "version": "3.12.8-dev.0",
-=======
   "version": "3.12.10",
->>>>>>> f63194b8
   "author": "Salesforce",
   "bugs": "https://github.com/forcedotcom/cli/issues",
   "dependencies": {
     "@oclif/core": "^4.0.18",
-<<<<<<< HEAD
     "@oclif/multi-stage-output": "^0.5.5",
-    "@salesforce/apex-node": "^8.1.3",
-=======
     "@salesforce/apex-node": "^8.1.7",
->>>>>>> f63194b8
     "@salesforce/core": "^8.5.4",
     "@salesforce/kit": "^3.2.3",
     "@salesforce/plugin-info": "^3.4.3",
