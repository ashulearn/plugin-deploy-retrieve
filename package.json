{
  "name": "@salesforce/plugin-deploy-retrieve",
  "description": "deploy and retrieve commands for sf",
<<<<<<< HEAD
  "version": "3.12.3-dev.2",
=======
  "version": "3.12.7",
>>>>>>> 526b891c
  "author": "Salesforce",
  "bugs": "https://github.com/forcedotcom/cli/issues",
  "dependencies": {
    "@oclif/core": "^4.0.18",
    "@oclif/multi-stage-output": "^0.5.1",
    "@salesforce/apex-node": "^8.1.3",
    "@salesforce/core": "^8.5.4",
    "@salesforce/kit": "^3.2.1",
    "@salesforce/plugin-info": "^3.4.3",
    "@salesforce/sf-plugins-core": "^11.3.2",
    "@salesforce/source-deploy-retrieve": "^12.6.2",
    "@salesforce/source-tracking": "^7.1.12",
    "@salesforce/ts-types": "^2.0.12",
    "ansis": "^3.3.2"
  },
  "devDependencies": {
    "@oclif/plugin-command-snapshot": "^5.2.15",
    "@salesforce/cli-plugins-testkit": "^5.3.26",
    "@salesforce/dev-scripts": "^10.2.10",
    "@salesforce/plugin-command-reference": "^3.1.20",
    "@salesforce/schemas": "^1.9.0",
    "@salesforce/source-testkit": "^2.2.57",
    "@salesforce/ts-sinon": "^1.4.24",
    "cross-env": "^7.0.3",
    "eslint-plugin-sf-plugin": "^1.20.6",
    "oclif": "^4.14.27",
    "ts-node": "^10.9.2",
    "typescript": "^5.5.4"
  },
  "config": {},
  "engines": {
    "node": ">=18.0.0"
  },
  "files": [
    "/lib",
    "/messages",
    "/oclif.manifest.json",
    "/schemas"
  ],
  "homepage": "https://github.com/salesforcecli/plugin-deploy-retrieve",
  "keywords": [
    "force",
    "salesforce",
    "sf",
    "sf deploy",
    "sf retrieve",
    "sf-plugin",
    "sfdx"
  ],
  "license": "BSD-3-Clause",
  "oclif": {
    "commands": "./lib/commands",
    "topicSeparator": " ",
    "bin": "sf",
    "configMeta": "./lib/configMeta",
    "devPlugins": [
      "@oclif/plugin-command-snapshot",
      "@oclif/plugin-help",
      "@salesforce/plugin-command-reference",
      "@salesforce/plugin-source"
    ],
    "topics": {
      "project": {
        "external": true,
        "subtopics": {
          "deploy": {
            "description": "Commands to deploy metadata to a Salesforce org."
          },
          "list": {
            "description": "Commands to list metadata in a Salesforce project."
          },
          "retrieve": {
            "description": "Commands to retrieve metadata from a Salesforce org"
          },
          "convert": {
            "description": "Commands to change the format of your project source files."
          },
          "delete": {
            "description": "Commands to delete metadata from a Salesforce org."
          },
          "generate": {
            "description": "Commands to create file artifacts, such as a project or manifest file."
          },
          "reset": {
            "description": "Commands to reset the source tracking state."
          }
        }
      }
    },
    "hooks": {
      "sf-doctor-@salesforce/plugin-deploy-retrieve": "./lib/hooks/diagnostics"
    },
    "flexibleTaxonomy": true
  },
  "repository": "salesforcecli/plugin-deploy-retrieve",
  "scripts": {
    "build": "wireit",
    "clean": "sf-clean",
    "clean-all": "sf-clean all",
    "compile": "wireit",
    "docs": "sf-docs",
    "format": "wireit",
    "link-check": "wireit",
    "lint": "wireit",
    "postpack": "sf-clean --ignore-signing-artifacts",
    "prepack": "sf-prepack",
    "prepare": "sf-install",
    "test": "wireit",
    "test:nuts": "node --loader ts-node/esm ./test/nuts/generateNuts.ts && nyc mocha \"**/*.nut.ts\"  --slow 4500 --timeout 1200000 --parallel --retries 0 --jobs 10",
    "test:nuts:convert": "nyc mocha \"test/nuts/convert/*.nut.ts\"  --slow 4500 --timeout 1200000 --parallel --retries 0 --jobs 20",
    "test:nuts:deb": "nyc mocha \"test/nuts/digitalExperienceBundle/*.nut.ts\"  --slow 4500 --timeout 1200000 --parallel --retries 0 --jobs 20",
    "test:nuts:delete": "nyc mocha \"test/nuts/delete/*.nut.ts\"  --slow 4500 --timeout 1200000 --parallel --retries 0 --jobs 20",
    "test:nuts:deploy": "nyc mocha \"test/nuts/deploy/*.nut.ts\"  --slow 4500 --timeout 1200000 --parallel --retries 0 --jobs 20",
    "test:nuts:deploy:metadata:manifest": "cross-env PLUGIN_DEPLOY_RETRIEVE_SEED_FILTER=deploy.metadata.manifest node --loader ts-node/esm ./test/nuts/generateNuts.ts && mocha \"test/nuts/generated/*.nut.ts\" --slow 4500 --timeout 1200000 --parallel --retries 0 --jobs 20",
    "test:nuts:deploy:metadata:metadata": "cross-env PLUGIN_DEPLOY_RETRIEVE_SEED_FILTER=deploy.metadata.metadata node --loader ts-node/esm ./test/nuts/generateNuts.ts && mocha \"test/nuts/generated/*.nut.ts\" --slow 4500 --timeout 1200000 --parallel --retries 0 --jobs 20",
    "test:nuts:deploy:metadata:metadata-dir": "cross-env PLUGIN_DEPLOY_RETRIEVE_SEED_FILTER=deploy.metadata.metadata-dir node --loader ts-node/esm ./test/nuts/generateNuts.ts && mocha \"test/nuts/generated/*.nut.ts\" --slow 4500 --timeout 1200000 --parallel --retries 0 --jobs 20",
    "test:nuts:deploy:metadata:source-dir": "cross-env PLUGIN_DEPLOY_RETRIEVE_SEED_FILTER=deploy.metadata.source-dir node --loader ts-node/esm ./test/nuts/generateNuts.ts && mocha \"test/nuts/generated/*.nut.ts\" --slow 4500 --timeout 1200000 --parallel --retries 0 --jobs 20",
    "test:nuts:deploy:metadata:test-level": "cross-env PLUGIN_DEPLOY_RETRIEVE_SEED_FILTER=deploy.metadata.test-level node --loader ts-node/esm ./test/nuts/generateNuts.ts && mocha \"test/nuts/generated/*.nut.ts\" --slow 4500 --timeout 1200000 --parallel --retries 0 --jobs 20",
    "test:nuts:destructive": "nyc mocha \"test/nuts/destructive/*.nut.ts\"  --slow 4500 --timeout 1200000 --parallel --retries 0 --jobs 20",
    "test:nuts:manifest": "nyc mocha \"test/nuts/manifest/*.nut.ts\"  --slow 4500 --timeout 1200000 --parallel --retries 0 --jobs 20",
    "test:nuts:retrieve": "nyc mocha \"test/nuts/retrieve/*.nut.ts\"  --slow 4500 --timeout 1200000 --parallel --retries 0 --jobs 20",
    "test:nuts:specialTypes": "nyc mocha \"test/nuts/specialTypes/*.nut.ts\"  --slow 4500 --timeout 1200000 --parallel --retries 0 --jobs 20",
    "test:nuts:specialTypes:translations": "mocha \"test/nuts/specialTypes/translation.nut.ts\" --slow 4500 --timeout 1200000 --retries 0 --jobs 20",
    "test:nuts:static": "nyc mocha \"test/commands/**/*.nut.ts\" \"test/nuts/*.nut.ts\"  --slow 4500 --timeout 1200000 --parallel --retries 0 --jobs 20",
    "test:nuts:tracking": "nyc mocha \"test/nuts/tracking/*.nut.ts\"  --slow 4500 --timeout 1200000 --parallel --retries 0 --jobs 20",
    "test:only": "wireit",
    "version": "oclif readme"
  },
  "publishConfig": {
    "access": "public"
  },
  "wireit": {
    "build": {
      "dependencies": [
        "compile",
        "lint"
      ]
    },
    "compile": {
      "command": "tsc -p . --pretty --incremental",
      "files": [
        "src/**/*.ts",
        "**/tsconfig.json",
        "messages/**"
      ],
      "output": [
        "lib/**",
        "*.tsbuildinfo"
      ],
      "clean": "if-file-deleted"
    },
    "format": {
      "command": "prettier --write \"+(src|test|schemas)/**/*.+(ts|js|json)|command-snapshot.json\"",
      "files": [
        "src/**/*.ts",
        "test/**/*.ts",
        "schemas/**/*.json",
        "command-snapshot.json",
        ".prettier*"
      ],
      "output": []
    },
    "lint": {
      "command": "eslint src test --color --cache --cache-location .eslintcache",
      "files": [
        "src/**/*.ts",
        "test/**/*.ts",
        "messages/**",
        "**/.eslint*",
        "**/tsconfig.json"
      ],
      "output": []
    },
    "test:compile": {
      "command": "tsc -p \"./test\" --pretty",
      "files": [
        "test/**/*.ts",
        "**/tsconfig.json"
      ],
      "output": []
    },
    "test": {
      "dependencies": [
        "test:compile",
        "test:only",
        "test:command-reference",
        "test:deprecation-policy",
        "lint",
        "test:json-schema",
        "link-check"
      ]
    },
    "test:only": {
      "command": "nyc mocha \"test/**/*.test.ts\"",
      "env": {
        "FORCE_COLOR": "2"
      },
      "files": [
        "test/**/*.ts",
        "src/**/*.ts",
        "**/tsconfig.json",
        ".mocha*",
        "!*.nut.ts",
        ".nycrc"
      ],
      "output": []
    },
    "test:command-reference": {
      "command": "node --loader ts-node/esm --no-warnings=ExperimentalWarning \"./bin/dev.js\" commandreference:generate --erroronwarnings",
      "files": [
        "src/**/*.ts",
        "messages/**",
        "package.json"
      ],
      "output": [
        "tmp/root"
      ]
    },
    "test:deprecation-policy": {
      "command": "node --loader ts-node/esm --no-warnings=ExperimentalWarning \"./bin/dev.js\" snapshot:compare",
      "files": [
        "src/**/*.ts"
      ],
      "output": [],
      "dependencies": [
        "compile"
      ]
    },
    "test:json-schema": {
      "command": "node --loader ts-node/esm --no-warnings=ExperimentalWarning \"./bin/dev.js\" schema:compare",
      "files": [
        "src/**/*.ts",
        "schemas"
      ],
      "output": []
    },
    "link-check": {
      "command": "node -e \"process.exit(process.env.CI ? 0 : 1)\" || linkinator \"**/*.md\" --skip \"CHANGELOG.md|node_modules|test/|confluence.internal.salesforce.com|my.salesforce.com|%s\" --markdown --retry --directory-listing --verbosity error",
      "files": [
        "./*.md",
        "./!(CHANGELOG).md",
        "messages/**/*.md"
      ],
      "output": []
    }
  },
  "exports": "./lib/index.js",
  "type": "module"
}<|MERGE_RESOLUTION|>--- conflicted
+++ resolved
@@ -1,11 +1,7 @@
 {
   "name": "@salesforce/plugin-deploy-retrieve",
   "description": "deploy and retrieve commands for sf",
-<<<<<<< HEAD
-  "version": "3.12.3-dev.2",
-=======
   "version": "3.12.7",
->>>>>>> 526b891c
   "author": "Salesforce",
   "bugs": "https://github.com/forcedotcom/cli/issues",
   "dependencies": {
