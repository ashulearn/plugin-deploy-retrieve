--- conflicted
+++ resolved
@@ -5,17 +5,6 @@
   "author": "Salesforce",
   "bugs": "https://github.com/forcedotcom/cli/issues",
   "dependencies": {
-<<<<<<< HEAD
-    "@oclif/core": "^4.2.1",
-    "@oclif/multi-stage-output": "^0.8.1",
-    "@salesforce/apex-node": "^8.1.18",
-    "@salesforce/core": "^8.6.4",
-    "@salesforce/kit": "^3.2.3",
-    "@salesforce/plugin-info": "^3.4.23",
-    "@salesforce/sf-plugins-core": "^12.1.2",
-    "@salesforce/source-deploy-retrieve": "12.11.1",
-    "@salesforce/source-tracking": "^7.3.5",
-=======
     "@oclif/core": "^4.2.0",
     "@oclif/multi-stage-output": "^0.8.0",
     "@salesforce/apex-node": "^8.1.19",
@@ -23,9 +12,8 @@
     "@salesforce/kit": "^3.2.3",
     "@salesforce/plugin-info": "^3.4.23",
     "@salesforce/sf-plugins-core": "^12.1.1",
-    "@salesforce/source-deploy-retrieve": "^12.10.3",
+    "@salesforce/source-deploy-retrieve": "^12.11.1",
     "@salesforce/source-tracking": "^7.3.4",
->>>>>>> b02ef9a2
     "@salesforce/ts-types": "^2.0.12",
     "ansis": "^3.4.0",
     "terminal-link": "^3.0.0"
