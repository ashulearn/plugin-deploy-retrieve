{
  "name": "@salesforce/plugin-deploy-retrieve",
  "description": "deploy and retrieve commands for sf",
  "version": "3.3.0",
  "author": "Salesforce",
  "bugs": "https://github.com/forcedotcom/cli/issues",
  "dependencies": {
    "@oclif/core": "^3.26.0",
    "@salesforce/apex-node": "^3.1.0",
    "@salesforce/core": "^6.7.3",
    "@salesforce/kit": "^3.0.15",
    "@salesforce/plugin-info": "^3.0.28",
<<<<<<< HEAD
    "@salesforce/sf-plugins-core": "^7.1.15",
=======
    "@salesforce/sf-plugins-core": "^8.0.0",
>>>>>>> aa7f466b
    "@salesforce/source-deploy-retrieve": "^10.5.5",
    "@salesforce/source-tracking": "^5.1.18",
    "@salesforce/ts-types": "^2.0.9",
    "chalk": "^5.3.0"
  },
  "devDependencies": {
    "@oclif/plugin-command-snapshot": "^5.1.1",
    "@salesforce/cli-plugins-testkit": "^5.1.10",
    "@salesforce/dev-scripts": "^8.4.2",
    "@salesforce/plugin-command-reference": "^3.0.70",
    "@salesforce/plugin-source": "^2.11.4",
    "@salesforce/source-testkit": "^2.1.103",
    "@salesforce/ts-sinon": "^1.4.19",
    "cross-env": "^7.0.3",
    "eslint-plugin-sf-plugin": "^1.17.4",
    "oclif": "^4.4.19",
    "ts-node": "^10.9.2",
    "typescript": "^5.4.2"
  },
  "config": {},
  "engines": {
    "node": ">=18.0.0"
  },
  "files": [
    "/lib",
    "/messages",
    "/npm-shrinkwrap.json",
    "/oclif.lock",
    "/oclif.manifest.json",
    "/schemas"
  ],
  "homepage": "https://github.com/salesforcecli/plugin-deploy-retrieve",
  "keywords": [
    "force",
    "salesforce",
    "sf",
    "sf deploy",
    "sf retrieve",
    "sf-plugin",
    "sfdx"
  ],
  "license": "BSD-3-Clause",
  "oclif": {
    "commands": "./lib/commands",
    "topicSeparator": " ",
    "bin": "sf",
    "configMeta": "./lib/configMeta",
    "devPlugins": [
      "@oclif/plugin-command-snapshot",
      "@oclif/plugin-help",
      "@salesforce/plugin-command-reference",
      "@salesforce/plugin-source"
    ],
    "topics": {
      "project": {
        "external": true,
        "subtopics": {
          "deploy": {
            "description": "Commands to deploy metadata to a Salesforce org."
          },
          "list": {
            "description": "Commands to list metadata in a Salesforce project."
          },
          "retrieve": {
            "description": "Commands to retrieve metadata from a Salesforce org"
          },
          "convert": {
            "description": "Commands to convert metadata from one format to another."
          },
          "delete": {
            "description": "Commands to delete metadata from a Salesforce org."
          },
          "generate": {
            "description": "Commands to create file artifacts, such as a project or manifest file."
          },
          "reset": {
            "description": "Commands to reset the source tracking state."
          }
        }
      }
    },
    "hooks": {
      "sf-doctor-@salesforce/plugin-deploy-retrieve": "./lib/hooks/diagnostics"
    },
    "flexibleTaxonomy": true
  },
  "repository": "salesforcecli/plugin-deploy-retrieve",
  "scripts": {
    "build": "wireit",
    "clean": "sf-clean",
    "clean-all": "sf-clean all",
    "compile": "wireit",
    "docs": "sf-docs",
    "format": "wireit",
    "link-check": "wireit",
    "lint": "wireit",
    "postpack": "sf-clean --ignore-signing-artifacts",
    "prepack": "sf-prepack",
    "prepare": "sf-install",
    "test": "wireit",
    "test:nuts": "node --loader ts-node/esm ./test/nuts/generateNuts.ts && nyc mocha \"**/*.nut.ts\"  --slow 4500 --timeout 1200000 --parallel --retries 0 --jobs 10",
    "test:nuts:convert": "nyc mocha \"test/nuts/convert/*.nut.ts\"  --slow 4500 --timeout 1200000 --parallel --retries 0 --jobs 20",
    "test:nuts:deb": "nyc mocha \"test/nuts/digitalExperienceBundle/*.nut.ts\"  --slow 4500 --timeout 1200000 --parallel --retries 0 --jobs 20",
    "test:nuts:delete": "nyc mocha \"test/nuts/delete/*.nut.ts\"  --slow 4500 --timeout 1200000 --parallel --retries 0 --jobs 20",
    "test:nuts:deploy": "nyc mocha \"test/nuts/deploy/*.nut.ts\"  --slow 4500 --timeout 1200000 --parallel --retries 0 --jobs 20",
    "test:nuts:deploy:metadata:manifest": "cross-env PLUGIN_DEPLOY_RETRIEVE_SEED_FILTER=deploy.metadata.manifest node --loader ts-node/esm ./test/nuts/generateNuts.ts && mocha \"test/nuts/generated/*.nut.ts\" --slow 4500 --timeout 1200000 --parallel --retries 0 --jobs 20",
    "test:nuts:deploy:metadata:metadata": "cross-env PLUGIN_DEPLOY_RETRIEVE_SEED_FILTER=deploy.metadata.metadata node --loader ts-node/esm ./test/nuts/generateNuts.ts && mocha \"test/nuts/generated/*.nut.ts\" --slow 4500 --timeout 1200000 --parallel --retries 0 --jobs 20",
    "test:nuts:deploy:metadata:metadata-dir": "cross-env PLUGIN_DEPLOY_RETRIEVE_SEED_FILTER=deploy.metadata.metadata-dir node --loader ts-node/esm ./test/nuts/generateNuts.ts && mocha \"test/nuts/generated/*.nut.ts\" --slow 4500 --timeout 1200000 --parallel --retries 0 --jobs 20",
    "test:nuts:deploy:metadata:source-dir": "cross-env PLUGIN_DEPLOY_RETRIEVE_SEED_FILTER=deploy.metadata.source-dir node --loader ts-node/esm ./test/nuts/generateNuts.ts && mocha \"test/nuts/generated/*.nut.ts\" --slow 4500 --timeout 1200000 --parallel --retries 0 --jobs 20",
    "test:nuts:deploy:metadata:test-level": "cross-env PLUGIN_DEPLOY_RETRIEVE_SEED_FILTER=deploy.metadata.test-level node --loader ts-node/esm ./test/nuts/generateNuts.ts && mocha \"test/nuts/generated/*.nut.ts\" --slow 4500 --timeout 1200000 --parallel --retries 0 --jobs 20",
    "test:nuts:destructive": "nyc mocha \"test/nuts/destructive/*.nut.ts\"  --slow 4500 --timeout 1200000 --parallel --retries 0 --jobs 20",
    "test:nuts:manifest": "nyc mocha \"test/nuts/manifest/*.nut.ts\"  --slow 4500 --timeout 1200000 --parallel --retries 0 --jobs 20",
    "test:nuts:retrieve": "nyc mocha \"test/nuts/retrieve/*.nut.ts\"  --slow 4500 --timeout 1200000 --parallel --retries 0 --jobs 20",
    "test:nuts:specialTypes": "nyc mocha \"test/nuts/specialTypes/*.nut.ts\"  --slow 4500 --timeout 1200000 --parallel --retries 0 --jobs 20",
    "test:nuts:specialTypes:translations": "mocha \"test/nuts/specialTypes/translation.nut.ts\" --slow 4500 --timeout 1200000 --retries 0 --jobs 20",
    "test:nuts:static": "nyc mocha \"test/commands/**/*.nut.ts\" \"test/nuts/*.nut.ts\"  --slow 4500 --timeout 1200000 --parallel --retries 0 --jobs 20",
    "test:nuts:tracking": "nyc mocha \"test/nuts/tracking/*.nut.ts\"  --slow 4500 --timeout 1200000 --parallel --retries 0 --jobs 20",
    "test:only": "wireit",
    "version": "oclif readme"
  },
  "publishConfig": {
    "access": "public"
  },
  "wireit": {
    "build": {
      "dependencies": [
        "compile",
        "lint"
      ]
    },
    "compile": {
      "command": "tsc -p . --pretty --incremental",
      "files": [
        "src/**/*.ts",
        "**/tsconfig.json",
        "messages/**"
      ],
      "output": [
        "lib/**",
        "*.tsbuildinfo"
      ],
      "clean": "if-file-deleted"
    },
    "format": {
      "command": "prettier --write \"+(src|test|schemas)/**/*.+(ts|js|json)|command-snapshot.json\"",
      "files": [
        "src/**/*.ts",
        "test/**/*.ts",
        "schemas/**/*.json",
        "command-snapshot.json",
        ".prettier*"
      ],
      "output": []
    },
    "lint": {
      "command": "eslint src test --color --cache --cache-location .eslintcache",
      "files": [
        "src/**/*.ts",
        "test/**/*.ts",
        "messages/**",
        "**/.eslint*",
        "**/tsconfig.json"
      ],
      "output": []
    },
    "test:compile": {
      "command": "tsc -p \"./test\" --pretty",
      "files": [
        "test/**/*.ts",
        "**/tsconfig.json"
      ],
      "output": []
    },
    "test": {
      "dependencies": [
        "test:compile",
        "test:only",
        "test:command-reference",
        "test:deprecation-policy",
        "lint",
        "test:json-schema",
        "link-check"
      ]
    },
    "test:only": {
      "command": "nyc mocha \"test/**/*.test.ts\"",
      "env": {
        "FORCE_COLOR": "2"
      },
      "files": [
        "test/**/*.ts",
        "src/**/*.ts",
        "**/tsconfig.json",
        ".mocha*",
        "!*.nut.ts",
        ".nycrc"
      ],
      "output": []
    },
    "test:command-reference": {
      "command": "node --loader ts-node/esm --no-warnings=ExperimentalWarning \"./bin/dev.js\" commandreference:generate --erroronwarnings",
      "files": [
        "src/**/*.ts",
        "messages/**",
        "package.json"
      ],
      "output": [
        "tmp/root"
      ]
    },
    "test:deprecation-policy": {
      "command": "node --loader ts-node/esm --no-warnings=ExperimentalWarning \"./bin/dev.js\" snapshot:compare",
      "files": [
        "src/**/*.ts"
      ],
      "output": [],
      "dependencies": [
        "compile"
      ]
    },
    "test:json-schema": {
      "command": "node --loader ts-node/esm --no-warnings=ExperimentalWarning \"./bin/dev.js\" schema:compare",
      "files": [
        "src/**/*.ts",
        "schemas"
      ],
      "output": []
    },
    "link-check": {
      "command": "node -e \"process.exit(process.env.CI ? 0 : 1)\" || linkinator \"**/*.md\" --skip \"CHANGELOG.md|node_modules|test/|confluence.internal.salesforce.com|my.salesforce.com|%s\" --markdown --retry --directory-listing --verbosity error",
      "files": [
        "./*.md",
        "./!(CHANGELOG).md",
        "messages/**/*.md"
      ],
      "output": []
    }
  },
  "exports": "./lib/index.js",
  "type": "module"
}<|MERGE_RESOLUTION|>--- conflicted
+++ resolved
@@ -10,11 +10,7 @@
     "@salesforce/core": "^6.7.3",
     "@salesforce/kit": "^3.0.15",
     "@salesforce/plugin-info": "^3.0.28",
-<<<<<<< HEAD
-    "@salesforce/sf-plugins-core": "^7.1.15",
-=======
     "@salesforce/sf-plugins-core": "^8.0.0",
->>>>>>> aa7f466b
     "@salesforce/source-deploy-retrieve": "^10.5.5",
     "@salesforce/source-tracking": "^5.1.18",
     "@salesforce/ts-types": "^2.0.9",
