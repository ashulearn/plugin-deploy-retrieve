--- conflicted
+++ resolved
@@ -12,11 +12,7 @@
     "@salesforce/plugin-info": "^3.4.2",
     "@salesforce/sf-plugins-core": "^11.3.2",
     "@salesforce/source-deploy-retrieve": "^12.6.0",
-<<<<<<< HEAD
     "@salesforce/source-tracking": "^7.1.11",
-=======
-    "@salesforce/source-tracking": "^7.1.10",
->>>>>>> a8db701a
     "@salesforce/ts-types": "^2.0.12",
     "ansis": "^3.3.2"
   },
