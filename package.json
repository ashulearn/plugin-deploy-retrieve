{
  "name": "@salesforce/plugin-deploy-retrieve",
  "description": "deploy and retrieve commands for sf",
<<<<<<< HEAD
  "version": "3.12.20-dev.1",
=======
  "version": "3.13.1",
>>>>>>> 8e684944
  "author": "Salesforce",
  "bugs": "https://github.com/forcedotcom/cli/issues",
  "dependencies": {
    "@oclif/core": "^4.0.28",
    "@oclif/multi-stage-output": "^0.7.7",
    "@salesforce/apex-node": "^8.1.9",
    "@salesforce/core": "^8.6.1",
    "@salesforce/kit": "^3.2.3",
    "@salesforce/plugin-info": "^3.4.9",
    "@salesforce/sf-plugins-core": "^11.3.12",
    "@salesforce/source-deploy-retrieve": "^12.7.4",
    "@salesforce/source-tracking": "^7.1.16",
    "@salesforce/ts-types": "^2.0.12",
    "ansis": "^3.3.2"
  },
  "devDependencies": {
    "@oclif/plugin-command-snapshot": "^5.2.17",
    "@salesforce/cli-plugins-testkit": "^5.3.32",
    "@salesforce/dev-scripts": "^10.2.10",
    "@salesforce/plugin-command-reference": "^3.1.27",
    "@salesforce/schemas": "^1.9.0",
    "@salesforce/source-testkit": "^2.2.76",
    "@salesforce/ts-sinon": "^1.4.24",
    "cross-env": "^7.0.3",
    "eslint-plugin-sf-plugin": "^1.20.8",
    "oclif": "^4.15.6",
    "ts-node": "^10.9.2",
    "typescript": "^5.5.4"
  },
  "config": {},
  "engines": {
    "node": ">=18.0.0"
  },
  "files": [
    "/lib",
    "/messages",
    "/oclif.manifest.json",
    "/schemas"
  ],
  "homepage": "https://github.com/salesforcecli/plugin-deploy-retrieve",
  "keywords": [
    "force",
    "salesforce",
    "sf",
    "sf deploy",
    "sf retrieve",
    "sf-plugin",
    "sfdx"
  ],
  "license": "BSD-3-Clause",
  "oclif": {
    "commands": "./lib/commands",
    "topicSeparator": " ",
    "bin": "sf",
    "configMeta": "./lib/configMeta",
    "devPlugins": [
      "@oclif/plugin-command-snapshot",
      "@oclif/plugin-help",
      "@salesforce/plugin-command-reference",
      "@salesforce/plugin-source"
    ],
    "topics": {
      "project": {
        "external": true,
        "subtopics": {
          "deploy": {
            "description": "Commands to deploy metadata to a Salesforce org."
          },
          "list": {
            "description": "Commands to list metadata in a Salesforce project."
          },
          "retrieve": {
            "description": "Commands to retrieve metadata from a Salesforce org"
          },
          "convert": {
            "description": "Commands to change the format of your project source files."
          },
          "delete": {
            "description": "Commands to delete metadata from a Salesforce org."
          },
          "generate": {
            "description": "Commands to create file artifacts, such as a project or manifest file."
          },
          "reset": {
            "description": "Commands to reset the source tracking state."
          }
        }
      }
    },
    "hooks": {
      "sf-doctor-@salesforce/plugin-deploy-retrieve": "./lib/hooks/diagnostics"
    },
    "flexibleTaxonomy": true
  },
  "repository": "salesforcecli/plugin-deploy-retrieve",
  "scripts": {
    "build": "wireit",
    "clean": "sf-clean",
    "clean-all": "sf-clean all",
    "compile": "wireit",
    "docs": "sf-docs",
    "format": "wireit",
    "link-check": "wireit",
    "lint": "wireit",
    "postpack": "sf-clean --ignore-signing-artifacts",
    "prepack": "sf-prepack",
    "prepare": "sf-install",
    "test": "wireit",
    "test:nuts": "node --loader ts-node/esm ./test/nuts/generateNuts.ts && nyc mocha \"**/*.nut.ts\"  --slow 4500 --timeout 1200000 --parallel --retries 0 --jobs 10",
    "test:nuts:convert": "nyc mocha \"test/nuts/convert/*.nut.ts\"  --slow 4500 --timeout 1200000 --parallel --retries 0 --jobs 20",
    "test:nuts:deb": "nyc mocha \"test/nuts/digitalExperienceBundle/*.nut.ts\"  --slow 4500 --timeout 1200000 --parallel --retries 0 --jobs 20",
    "test:nuts:delete": "nyc mocha \"test/nuts/delete/*.nut.ts\"  --slow 4500 --timeout 1200000 --parallel --retries 0 --jobs 20",
    "test:nuts:deploy": "nyc mocha \"test/nuts/deploy/*.nut.ts\"  --slow 4500 --timeout 1200000 --parallel --retries 0 --jobs 20",
    "test:nuts:deploy:metadata:manifest": "cross-env PLUGIN_DEPLOY_RETRIEVE_SEED_FILTER=deploy.metadata.manifest node --loader ts-node/esm ./test/nuts/generateNuts.ts && mocha \"test/nuts/generated/*.nut.ts\" --slow 4500 --timeout 1200000 --parallel --retries 0 --jobs 20",
    "test:nuts:deploy:metadata:metadata": "cross-env PLUGIN_DEPLOY_RETRIEVE_SEED_FILTER=deploy.metadata.metadata node --loader ts-node/esm ./test/nuts/generateNuts.ts && mocha \"test/nuts/generated/*.nut.ts\" --slow 4500 --timeout 1200000 --parallel --retries 0 --jobs 20",
    "test:nuts:deploy:metadata:metadata-dir": "cross-env PLUGIN_DEPLOY_RETRIEVE_SEED_FILTER=deploy.metadata.metadata-dir node --loader ts-node/esm ./test/nuts/generateNuts.ts && mocha \"test/nuts/generated/*.nut.ts\" --slow 4500 --timeout 1200000 --parallel --retries 0 --jobs 20",
    "test:nuts:deploy:metadata:source-dir": "cross-env PLUGIN_DEPLOY_RETRIEVE_SEED_FILTER=deploy.metadata.source-dir node --loader ts-node/esm ./test/nuts/generateNuts.ts && mocha \"test/nuts/generated/*.nut.ts\" --slow 4500 --timeout 1200000 --parallel --retries 0 --jobs 20",
    "test:nuts:deploy:metadata:test-level": "cross-env PLUGIN_DEPLOY_RETRIEVE_SEED_FILTER=deploy.metadata.test-level node --loader ts-node/esm ./test/nuts/generateNuts.ts && mocha \"test/nuts/generated/*.nut.ts\" --slow 4500 --timeout 1200000 --parallel --retries 0 --jobs 20",
    "test:nuts:destructive": "nyc mocha \"test/nuts/destructive/*.nut.ts\"  --slow 4500 --timeout 1200000 --parallel --retries 0 --jobs 20",
    "test:nuts:manifest": "nyc mocha \"test/nuts/manifest/*.nut.ts\"  --slow 4500 --timeout 1200000 --parallel --retries 0 --jobs 20",
    "test:nuts:retrieve": "nyc mocha \"test/nuts/retrieve/*.nut.ts\"  --slow 4500 --timeout 1200000 --parallel --retries 0 --jobs 20",
    "test:nuts:specialTypes": "nyc mocha \"test/nuts/specialTypes/*.nut.ts\"  --slow 4500 --timeout 1200000 --parallel --retries 0 --jobs 20",
    "test:nuts:specialTypes:translations": "mocha \"test/nuts/specialTypes/translation.nut.ts\" --slow 4500 --timeout 1200000 --retries 0 --jobs 20",
    "test:nuts:static": "nyc mocha \"test/commands/**/*.nut.ts\" \"test/nuts/*.nut.ts\"  --slow 4500 --timeout 1200000 --parallel --retries 0 --jobs 20",
    "test:nuts:tracking": "nyc mocha \"test/nuts/tracking/*.nut.ts\"  --slow 4500 --timeout 1200000 --parallel --retries 0 --jobs 20",
    "test:only": "wireit",
    "version": "oclif readme"
  },
  "publishConfig": {
    "access": "public"
  },
  "wireit": {
    "build": {
      "dependencies": [
        "compile",
        "lint"
      ]
    },
    "compile": {
      "command": "tsc -p . --pretty --incremental",
      "files": [
        "src/**/*.ts",
        "**/tsconfig.json",
        "messages/**"
      ],
      "output": [
        "lib/**",
        "*.tsbuildinfo"
      ],
      "clean": "if-file-deleted"
    },
    "format": {
      "command": "prettier --write \"+(src|test|schemas)/**/*.+(ts|js|json)|command-snapshot.json\"",
      "files": [
        "src/**/*.ts",
        "test/**/*.ts",
        "schemas/**/*.json",
        "command-snapshot.json",
        ".prettier*"
      ],
      "output": []
    },
    "lint": {
      "command": "eslint src test --color --cache --cache-location .eslintcache",
      "files": [
        "src/**/*.ts",
        "test/**/*.ts",
        "messages/**",
        "**/.eslint*",
        "**/tsconfig.json"
      ],
      "output": []
    },
    "test:compile": {
      "command": "tsc -p \"./test\" --pretty",
      "files": [
        "test/**/*.ts",
        "**/tsconfig.json"
      ],
      "output": []
    },
    "test": {
      "dependencies": [
        "test:compile",
        "test:only",
        "test:command-reference",
        "test:deprecation-policy",
        "lint",
        "test:json-schema",
        "link-check"
      ]
    },
    "test:only": {
      "command": "nyc mocha \"test/**/*.test.ts\"",
      "env": {
        "FORCE_COLOR": "2"
      },
      "files": [
        "test/**/*.ts",
        "src/**/*.ts",
        "**/tsconfig.json",
        ".mocha*",
        "!*.nut.ts",
        ".nycrc"
      ],
      "output": []
    },
    "test:command-reference": {
      "command": "node --loader ts-node/esm --no-warnings=ExperimentalWarning \"./bin/dev.js\" commandreference:generate --erroronwarnings",
      "files": [
        "src/**/*.ts",
        "messages/**",
        "package.json"
      ],
      "output": [
        "tmp/root"
      ]
    },
    "test:deprecation-policy": {
      "command": "node --loader ts-node/esm --no-warnings=ExperimentalWarning \"./bin/dev.js\" snapshot:compare",
      "files": [
        "src/**/*.ts"
      ],
      "output": [],
      "dependencies": [
        "compile"
      ]
    },
    "test:json-schema": {
      "command": "node --loader ts-node/esm --no-warnings=ExperimentalWarning \"./bin/dev.js\" schema:compare",
      "files": [
        "src/**/*.ts",
        "schemas"
      ],
      "output": []
    },
    "link-check": {
      "command": "node -e \"process.exit(process.env.CI ? 0 : 1)\" || linkinator \"**/*.md\" --skip \"CHANGELOG.md|node_modules|test/|confluence.internal.salesforce.com|my.salesforce.com|%s\" --markdown --retry --directory-listing --verbosity error",
      "files": [
        "./*.md",
        "./!(CHANGELOG).md",
        "messages/**/*.md"
      ],
      "output": []
    }
  },
  "exports": "./lib/index.js",
  "type": "module"
}<|MERGE_RESOLUTION|>--- conflicted
+++ resolved
@@ -1,11 +1,7 @@
 {
   "name": "@salesforce/plugin-deploy-retrieve",
   "description": "deploy and retrieve commands for sf",
-<<<<<<< HEAD
-  "version": "3.12.20-dev.1",
-=======
   "version": "3.13.1",
->>>>>>> 8e684944
   "author": "Salesforce",
   "bugs": "https://github.com/forcedotcom/cli/issues",
   "dependencies": {
