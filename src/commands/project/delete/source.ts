/*
 * Copyright (c) 2020, salesforce.com, inc.
 * All rights reserved.
 * Licensed under the BSD 3-Clause license.
 * For full license text, see LICENSE.txt file in the repo root or https://opensource.org/licenses/BSD-3-Clause
 */

import * as fs from 'fs';
import * as path from 'path';
import * as os from 'os';
import { Interfaces } from '@oclif/core';
import { Lifecycle, Messages, Org, SfError } from '@salesforce/core';
import {
  ComponentSet,
  ComponentSetBuilder,
  ComponentStatus,
  DeployResult,
  DestructiveChangesType,
  FileResponse,
  MetadataComponent,
  RequestStatus,
  SourceComponent,
} from '@salesforce/source-deploy-retrieve';
import { Duration } from '@salesforce/kit';
import { ChangeResult, ConflictResponse, SourceTracking } from '@salesforce/source-tracking';
import {
  arrayWithDeprecation,
  Flags,
  loglevel,
  orgApiVersionFlagWithDeprecations,
  requiredOrgFlagWithDeprecations,
  SfCommand,
} from '@salesforce/sf-plugins-core';
import * as chalk from 'chalk';
import { DeleteSourceJson, TestLevel, isSourceComponent } from '../../../utils/types';
import { getPackageDirs, getSourceApiVersion } from '../../../utils/project';
import { resolveApi } from '../../../utils/deploy';
import { DeployResultFormatter } from '../../../formatters/deployResultFormatter';
import { DeleteResultFormatter } from '../../../formatters/deleteResultFormatter';
import { DeployProgress } from '../../../utils/progressBar';
import { DeployCache } from '../../../utils/deployCache';
import { testLevelFlag } from '../../../utils/flags';
const fsPromises = fs.promises;

Messages.importMessagesDirectory(__dirname);
const messages = Messages.loadMessages('@salesforce/plugin-deploy-retrieve', 'delete.source');
const xorFlags = ['metadata', 'source-dir'];
export class Source extends SfCommand<DeleteSourceJson> {
  public static readonly summary = messages.getMessage('summary');
  public static readonly description = messages.getMessage('description');
  public static readonly examples = messages.getMessages('examples');
  public static readonly aliases = ['force:source:delete'];
  public static readonly deprecateAliases = true;
  public static readonly requiresProject = true;
  public static readonly flags = {
    'api-version': orgApiVersionFlagWithDeprecations,
    loglevel,
    'target-org': requiredOrgFlagWithDeprecations,
    'check-only': Flags.boolean({
      aliases: ['checkonly'],
      deprecateAliases: true,
      char: 'c',
      description: messages.getMessage('flags.check-only.description'),
      summary: messages.getMessage('flags.check-only.summary'),
    }),
    wait: Flags.duration({
      unit: 'minutes',
      char: 'w',
      default: Duration.minutes(33),
      min: 1,
      description: messages.getMessage('flags.wait.description'),
      summary: messages.getMessage('flags.wait.summary'),
    }),
    'test-level': testLevelFlag({
      aliases: ['testlevel'],
<<<<<<< HEAD
      deprecateAliases: true,
      description: messages.getMessage('flags.test-Level.description'),
      summary: messages.getMessage('flags.test-Level.summary'),
      options: ['NoTestRun', 'RunLocalTests', 'RunAllTestsInOrg'],
      default: 'NoTestRun',
=======
      default: TestLevel.NoTestRun,
      description: messages.getMessage('flagsLong.test-Level'),
      summary: messages.getMessage('flags.test-Level'),
      deprecateAliases: true,
>>>>>>> ecd2b5d0
    }),
    'no-prompt': Flags.boolean({
      char: 'r',
      aliases: ['noprompt'],
      deprecateAliases: true,
      summary: messages.getMessage('flags.no-prompt.summary'),
    }),
    metadata: arrayWithDeprecation({
      char: 'm',
      description: messages.getMessage('flags.metadata.description'),
      summary: messages.getMessage('flags.metadata.summary'),
      exactlyOne: xorFlags,
    }),
    'source-dir': arrayWithDeprecation({
      char: 'p',
      aliases: ['sourcepath'],
      deprecateAliases: true,
<<<<<<< HEAD
      description: messages.getMessage('flags.source-path.description'),
      summary: messages.getMessage('flags.source-path.summary'),
=======
      description: messages.getMessage('flagsLong.source-dir'),
      summary: messages.getMessage('flags.source-dir'),
>>>>>>> ecd2b5d0
      exactlyOne: xorFlags,
    }),
    'track-source': Flags.boolean({
      char: 't',
      aliases: ['tracksource'],
      deprecateAliases: true,
      summary: messages.getMessage('flags.track-source.summary'),
      exclusive: ['check-only'],
    }),
    'force-overwrite': Flags.boolean({
      char: 'f',
      aliases: ['forceoverwrite'],
      deprecateAliases: true,
      summary: messages.getMessage('flags.force-overwrite.summary'),
      dependsOn: ['track-source'],
    }),
    verbose: Flags.boolean({
      summary: messages.getMessage('flags.verbose.summary'),
    }),
  };
  protected fileResponses: FileResponse[] | undefined;
  protected tracking: SourceTracking | undefined;
  // private deleteResultFormatter: DeleteResultFormatter | DeployResultFormatter;
  private aborted = false;
  private components: MetadataComponent[] | undefined;
  // create the delete FileResponse as we're parsing the comp. set to use in the output
  private mixedDeployDelete: { deploy: string[]; delete: FileResponse[] } = { delete: [], deploy: [] };
  // map of component in project, to where it is stashed
  private stashPath = new Map<string, string>();
  private tempDir = path.join(os.tmpdir(), 'source_delete');
  private flags!: Interfaces.InferredFlags<typeof Source.flags>;
  private org!: Org;
  private componentSet!: ComponentSet;
  private isRest!: boolean;
  private deployResult!: DeployResult;
  private deleteResultFormatter!: DeployResultFormatter | DeleteResultFormatter;

  public async run(): Promise<DeleteSourceJson> {
    this.flags = (await this.parse(Source)).flags;
    this.org = this.flags['target-org'];
    await this.preChecks();
    await this.delete();

    await this.resolveSuccess();
    const result = this.formatResult();
    // The DeleteResultFormatter will use SDR and scan the directory, if the files have been deleted, it will throw an error
    // so we'll delete the files locally now
    await this.deleteFilesLocally();
    // makes sure files are deleted before updating tracking files
    await this.maybeUpdateTracking();
    return result;
  }

  protected async preChecks(): Promise<void> {
    if (this.flags['track-source']) {
      this.tracking = await SourceTracking.create({ org: this.org, project: this.project });
    }
  }

  protected async delete(): Promise<void> {
    const sourcepaths = this.flags['source-dir'];

    this.componentSet = await ComponentSetBuilder.build({
      apiversion: this.flags['api-version'],
      sourceapiversion: await getSourceApiVersion(),
      sourcepath: sourcepaths,
      metadata: this.flags.metadata
        ? {
            metadataEntries: this.flags.metadata,
            directoryPaths: await getPackageDirs(),
          }
        : undefined,
    });
    if (this.flags['track-source'] && !this.flags['force-overwrite']) {
      await this.filterConflictsByComponentSet();
    }
    this.components = this.componentSet.toArray();

    if (!this.components.length) {
      // if we didn't find any components to delete, let the user know and exit
      this.styledHeader(chalk.blue('Deleted Source'));
      this.log('No results found');
      return;
    }

    // create a new ComponentSet and mark everything for deletion
    const cs = new ComponentSet([]);
    cs.apiVersion =
      this.componentSet.apiVersion ?? this.flags['api-version'] ?? (await this.org.retrieveMaxApiVersion());
    cs.sourceApiVersion =
      this.componentSet.sourceApiVersion ?? this.flags['api-version'] ?? (await getSourceApiVersion());
    this.components.map((component) => {
      if (component instanceof SourceComponent) {
        cs.add(component, DestructiveChangesType.POST);
      } else {
        // a remote-only delete
        cs.add(new SourceComponent({ name: component.fullName, type: component.type }), DestructiveChangesType.POST);
      }
    });
    this.componentSet = cs;

    if (sourcepaths) {
      // determine if user is trying to delete a single file from a bundle, which is actually just an fs delete operation
      // and then a constructive deploy on the "new" bundle
      this.components
        .filter((comp) => comp.type.strategies?.adapter === 'bundle')
        .filter(isSourceComponent)
        .map((bundle: SourceComponent) => {
          sourcepaths.map(async (sourcepath) => {
            // walkContent returns absolute paths while sourcepath will usually be relative
            if (bundle.walkContent().find((content) => content.endsWith(sourcepath))) {
              await this.moveBundleToManifest(bundle, sourcepath);
            }
          });
        });
    }

    this.aborted = !(await this.handlePrompt());
    if (this.aborted) return;

    // fire predeploy event for the delete
    await Lifecycle.getInstance().emit('predeploy', this.components);
    this.isRest = (await resolveApi()) === 'REST';
    this.log(`*** Deleting with ${this.isRest ? 'REST' : 'SOAP'} API ***`);

    const deploy = await this.componentSet.deploy({
      usernameOrConnection: this.org.getUsername() as string,
      apiOptions: {
        rest: this.isRest,
        checkOnly: this.flags['check-only'] ?? false,
        testLevel: this.flags['test-level'],
      },
    });

    new DeployProgress(deploy, this.jsonEnabled()).start();
    this.deployResult = await deploy.pollStatus({ timeout: this.flags.wait });

    await DeployCache.update(deploy.id, { status: this.deployResult.response.status });

    await Lifecycle.getInstance().emit('postdeploy', this.deployResult);

    // result.getFileResponses() will crawl the tree, but that would throw after the delete occurs.
    // Extract them here for updateTracking to use later
    this.fileResponses = this.mixedDeployDelete.delete.length
      ? this.mixedDeployDelete.delete
      : this.deployResult.getFileResponses();
  }

  /**
   * Checks the response status to determine whether the delete was successful.
   */
  protected async resolveSuccess(): Promise<void> {
    const status = this.deployResult?.response?.status;
    if (status !== RequestStatus.Succeeded && !this.aborted) {
      process.exitCode = 1;
    }
    // if deploy failed OR the operation was cancelled, restore the stashed files if they exist
    else if (status !== RequestStatus.Succeeded || this.aborted) {
      await Promise.all(
        this.mixedDeployDelete.delete.map(async (file) => {
          await this.restoreFileFromStash(file.filePath as string);
        })
      );
    } else if (this.mixedDeployDelete.delete.length) {
      // successful delete -> delete the stashed file
      await this.deleteStash();
    }
  }

  protected formatResult(): DeleteSourceJson {
    const formatterOptions = {
      verbose: this.flags.verbose ?? false,
    };

    this.deleteResultFormatter = this.mixedDeployDelete.deploy.length
      ? new DeployResultFormatter(this.deployResult, formatterOptions)
      : new DeleteResultFormatter(this.deployResult);

    // Only display results to console when JSON flag is unset.
    if (!this.jsonEnabled()) {
      this.deleteResultFormatter.display();
    }

    if (this.mixedDeployDelete.deploy.length && !this.aborted) {
      // override JSON output when we actually deployed
      const json = this.deleteResultFormatter.getJson() as DeleteSourceJson;
      json.deletedSource = this.mixedDeployDelete.delete; // to match toolbelt json output
      json.outboundFiles = []; // to match toolbelt version
      json.deletes = json.deploys; // to match toolbelt version
      delete json.deploys;
      return json;
    }

    if (this.aborted) {
      return {
        status: 0,
        result: {
          deletedSource: [],
          deletes: [{}],
          outboundFiles: [],
        },
      } as unknown as DeleteSourceJson;
    }

    return this.deleteResultFormatter.getJson() as DeleteSourceJson;
  }

  private async maybeUpdateTracking(): Promise<void> {
    if (this.flags['track-source'] ?? false) {
      // might not exist if we exited from the operation early
      if (!this.deployResult) {
        return;
      }
      this.spinner.start('Updating source tracking');

      const successes = (this.fileResponses ?? this.deployResult.getFileResponses()).filter(
        (fileResponse) => fileResponse.state !== ComponentStatus.Failed
      );
      if (!successes.length) {
        this.spinner.stop();
        return;
      }

      await Promise.all([
        this.tracking?.updateLocalTracking({
          files: successes
            .filter((fileResponse) => fileResponse.state !== ComponentStatus.Deleted)
            .map((fileResponse) => fileResponse.filePath) as string[],
          deletedFiles: successes
            .filter((fileResponse) => fileResponse.state === ComponentStatus.Deleted)
            .map((fileResponse) => fileResponse.filePath) as string[],
        }),
        this.tracking?.updateRemoteTracking(
          successes.map(({ state, fullName, type, filePath }) => ({ state, fullName, type, filePath }))
        ),
      ]);

      this.spinner.stop();
    }
  }

  private async deleteFilesLocally(): Promise<void> {
    if (!this.flags['check-only'] && this.deployResult?.response?.status === RequestStatus.Succeeded) {
      const promises: Array<Promise<void>> = [];
      this.components?.filter(isSourceComponent).map((component: SourceComponent) => {
        // mixed delete/deploy operations have already been deleted and stashed
        if (!this.mixedDeployDelete.delete.length) {
          if (component.content) {
            const stats = fs.statSync(component.content);
            if (stats.isDirectory()) {
              promises.push(fsPromises.rm(component.content, { recursive: true }));
            } else {
              promises.push(fsPromises.unlink(component.content));
            }
          }
          if (component.xml) {
            promises.push(fsPromises.unlink(component.xml));
          }
        }
      });
      await Promise.all(promises);
    }
  }

  private async moveFileToStash(file: string): Promise<void> {
    await fsPromises.mkdir(path.dirname(this.stashPath.get(file) as string), { recursive: true });
    await fsPromises.copyFile(file, this.stashPath.get(file) as string);
    await fsPromises.unlink(file);
  }

  private async restoreFileFromStash(file: string): Promise<void> {
    await fsPromises.rename(this.stashPath.get(file) as string, file);
  }

  private async deleteStash(): Promise<void> {
    await fsPromises.rm(this.tempDir, { recursive: true, force: true });
  }

  private async moveBundleToManifest(bundle: SourceComponent, sourcepath: string): Promise<void> {
    // if one of the passed in sourcepaths is to a bundle component
    const fileName = path.basename(sourcepath);
    const fullName = path.join(bundle.name, fileName);
    this.mixedDeployDelete.delete.push({
      state: ComponentStatus.Deleted,
      fullName,
      type: bundle.type.name,
      filePath: sourcepath,
    });
    // stash the file in case we need to restore it due to failed deploy/aborted command
    this.stashPath.set(sourcepath, path.join(this.tempDir, fullName));
    await this.moveFileToStash(sourcepath);

    // re-walk the directory to avoid picking up the deleted file
    this.mixedDeployDelete.deploy.push(...bundle.walkContent());

    // now remove the bundle from destructive changes and add to manifest
    // set the bundle as NOT marked for delete
    this.componentSet.destructiveChangesPost.delete(`${bundle.type.id}#${bundle.fullName}`);
    bundle.setMarkedForDelete(false);
    this.componentSet.add(bundle);
  }

  private async handlePrompt(): Promise<boolean> {
    if (!this.flags['no-prompt']) {
      const remote: string[] = [];
      let local: string[] = [];
      const message: string[] = [];

      this.components?.flatMap((component) => {
        if (component instanceof SourceComponent) {
          local.push(component.xml as string, ...component.walkContent());
        } else {
          // remote only metadata
          remote.push(`${component.type.name}:${component.fullName}`);
        }
      });

      if (this.mixedDeployDelete.delete.length) {
        local = this.mixedDeployDelete.delete.map((fr) => fr.fullName);
      }

      if (this.mixedDeployDelete.deploy.length) {
        message.push(messages.getMessage('deployPrompt', [[...new Set(this.mixedDeployDelete.deploy)].join('\n')]));
      }

      if (remote.length) {
        message.push(messages.getMessage('remotePrompt', [[...new Set(remote)].join('\n')]));
      }

      if (local.length) {
        if (message.length) {
          // add a whitespace between remote and local
          message.push('\n');
        }
        message.push('\n', messages.getMessage('localPrompt', [[...new Set(local)].join('\n')]));
      }

      message.push(
        this.flags['check-only'] ?? false
          ? messages.getMessage('areYouSureCheckOnly')
          : messages.getMessage('areYouSure')
      );
      return this.confirm(message.join('\n'));
    }
    return true;
  }

  /**
   * Check if any conflicts exist in a specific component set.
   * If conflicts exist, this will output the table and throw
   */
  private filterConflictsByComponentSet = async (): Promise<ChangeResult[]> => {
    const filteredConflicts =
      (await this.tracking?.getConflicts())?.filter((cr) =>
        this.componentSet.has({ fullName: cr.name as string, type: cr.type as string })
      ) ?? [];
    this.processConflicts(filteredConflicts, messages.getMessage('conflictMsg'));
    return filteredConflicts;
  };

  /**
   * Write a table (if not json) and throw an error that includes a custom message and the conflict data
   *
   * @param conflicts
   * @param message
   */
  private processConflicts = (conflicts: ChangeResult[], message: string): void => {
    if (conflicts.length === 0) {
      return;
    }

    this.table(conflicts, {
      state: { header: 'STATE' },
      fullName: { header: 'FULL NAME' },
      type: { header: 'TYPE' },
      filePath: { header: 'FILE PATH' },
    });

    // map do dedupe by name-type-filename
    const conflictMap = new Map<string, ConflictResponse>();
    conflicts.forEach((c) => {
      c.filenames?.forEach((f) => {
        conflictMap.set(`${c.name}#${c.type}#${f}`, {
          state: 'Conflict',
          fullName: c.name as string,
          type: c.type as string,
          filePath: path.resolve(f),
        });
      });
    });
    const reformattedConflicts = Array.from(conflictMap.values());

    const err = new SfError(message, 'sourceConflictDetected');
    err.setData(reformattedConflicts);
    throw err;
  };
}<|MERGE_RESOLUTION|>--- conflicted
+++ resolved
@@ -73,18 +73,11 @@
     }),
     'test-level': testLevelFlag({
       aliases: ['testlevel'],
-<<<<<<< HEAD
       deprecateAliases: true,
       description: messages.getMessage('flags.test-Level.description'),
       summary: messages.getMessage('flags.test-Level.summary'),
       options: ['NoTestRun', 'RunLocalTests', 'RunAllTestsInOrg'],
-      default: 'NoTestRun',
-=======
       default: TestLevel.NoTestRun,
-      description: messages.getMessage('flagsLong.test-Level'),
-      summary: messages.getMessage('flags.test-Level'),
-      deprecateAliases: true,
->>>>>>> ecd2b5d0
     }),
     'no-prompt': Flags.boolean({
       char: 'r',
@@ -102,13 +95,8 @@
       char: 'p',
       aliases: ['sourcepath'],
       deprecateAliases: true,
-<<<<<<< HEAD
-      description: messages.getMessage('flags.source-path.description'),
-      summary: messages.getMessage('flags.source-path.summary'),
-=======
-      description: messages.getMessage('flagsLong.source-dir'),
-      summary: messages.getMessage('flags.source-dir'),
->>>>>>> ecd2b5d0
+      description: messages.getMessage('flags.source-dir.description'),
+      summary: messages.getMessage('flags.source-dir.summary'),
       exactlyOne: xorFlags,
     }),
     'track-source': Flags.boolean({
