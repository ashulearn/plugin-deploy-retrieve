--- conflicted
+++ resolved
@@ -58,11 +58,7 @@
       char: 'p',
       aliases: ['sourcepath'],
       deprecateAliases: true,
-<<<<<<< HEAD
-      summary: messages.getMessage('flags.source-path.summary'),
-=======
-      description: messages.getMessage('flags.source-dir'),
->>>>>>> ecd2b5d0
+      summary: messages.getMessage('flags.source-dir.summary'),
       exactlyOne: xorFlags,
     }),
     'manifest-name': Flags.string({
