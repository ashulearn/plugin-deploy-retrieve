--- conflicted
+++ resolved
@@ -197,15 +197,12 @@
     if (!deploy.id) {
       throw new SfError('The deploy id is not available.');
     }
-<<<<<<< HEAD
-=======
     this.log(`Deploy ID: ${ansis.bold(deploy.id)}`);
     this.deployUrl = buildDeployUrl(flags['target-org'], deploy.id);
-    this.log(`Deploy URL: ${ansis.bold(this.deployUrl)}`);
->>>>>>> 8e684944
 
     if (flags.async) {
       this.log(`Deploy ID: ${ansis.bold(deploy.id)}`);
+      this.log(`Deploy URL: ${ansis.bold(this.deployUrl)}`);
       const asyncFormatter = new AsyncDeployResultFormatter(deploy.id);
       if (!this.jsonEnabled()) asyncFormatter.display();
       return this.mixinUrlMeta(await asyncFormatter.getJson());
@@ -214,7 +211,15 @@
     new DeployStages({
       title: 'Validating Deployment',
       jsonEnabled: this.jsonEnabled(),
-    }).start({ deploy, username });
+    }).start({
+      deploy,
+      username,
+      ...(flags.verbose
+        ? {
+            deployUrl: this.deployUrl,
+          }
+        : {}),
+    });
 
     const result = await deploy.pollStatus(500, flags.wait?.seconds);
     process.exitCode = determineExitCode(result);
