--- conflicted
+++ resolved
@@ -13,12 +13,7 @@
 import { AsyncDeployResultFormatter } from '../../../formatters/asyncDeployResultFormatter.js';
 import { DeployResultFormatter } from '../../../formatters/deployResultFormatter.js';
 import { AsyncDeployResultJson, DeployResultJson, TestLevel } from '../../../utils/types.js';
-<<<<<<< HEAD
-import { executeDeploy, resolveApi, validateTests, determineExitCode } from '../../../utils/deploy.js';
-=======
-import { DeployProgress } from '../../../utils/progressBar.js';
 import { executeDeploy, resolveApi, validateTests, determineExitCode, buildDeployUrl } from '../../../utils/deploy.js';
->>>>>>> 8e684944
 import { DeployCache } from '../../../utils/deployCache.js';
 import { DEPLOY_STATUS_CODES_DESCRIPTIONS } from '../../../utils/errorCodes.js';
 import { ConfigVars } from '../../../configMeta.js';
@@ -251,12 +246,13 @@
     if (!deploy.id) {
       throw new SfError('The deploy id is not available.');
     }
-<<<<<<< HEAD
 
     this.stages = new DeployStages({
       title,
       jsonEnabled: this.jsonEnabled(),
     });
+
+    this.deployUrl = buildDeployUrl(flags['target-org'], deploy.id);
 
     this.stages.start(
       { username, deploy },
@@ -266,15 +262,11 @@
           ? {
               deploySize: this.zipSize,
               deployFileCount: this.zipFileCount,
+              deployUrl: this.deployUrl,
             }
           : {}),
       }
     );
-=======
-    this.log(`Deploy ID: ${ansis.bold(deploy.id)}`);
-    this.deployUrl = buildDeployUrl(flags['target-org'], deploy.id);
-    this.log(`Deploy URL: ${ansis.bold(this.deployUrl)}`);
->>>>>>> 8e684944
 
     if (flags.async) {
       this.stages.done({ status: 'Queued', username });
