/*
 * Copyright (c) 2022, salesforce.com, inc.
 * All rights reserved.
 * Licensed under the BSD 3-Clause license.
 * For full license text, see LICENSE.txt file in the repo root or https://opensource.org/licenses/BSD-3-Clause
 */

import { EnvironmentVariable, Messages, Org, SfError } from '@salesforce/core';
import { SfCommand, toHelpSection, Flags } from '@salesforce/sf-plugins-core';
import { DeployResult, MetadataApiDeploy } from '@salesforce/source-deploy-retrieve';
import { Duration } from '@salesforce/kit';
import { DeployStages } from '../../../utils/deployStages.js';
import { DeployResultFormatter } from '../../../formatters/deployResultFormatter.js';
import { API, DeployResultJson } from '../../../utils/types.js';
import {
  buildComponentSet,
  buildDeployUrl,
  determineExitCode,
  executeDeploy,
  isNotResumable,
} from '../../../utils/deploy.js';
import { DeployCache } from '../../../utils/deployCache.js';
import { DEPLOY_STATUS_CODES_DESCRIPTIONS } from '../../../utils/errorCodes.js';
import { coverageFormattersFlag } from '../../../utils/flags.js';

Messages.importMessagesDirectoryFromMetaUrl(import.meta.url);
const messages = Messages.loadMessages('@salesforce/plugin-deploy-retrieve', 'deploy.metadata.resume');

const testFlags = 'Test';

export default class DeployMetadataResume extends SfCommand<DeployResultJson> {
  public static readonly description = messages.getMessage('description');
  public static readonly summary = messages.getMessage('summary');
  public static readonly examples = messages.getMessages('examples');
  public static readonly aliases = ['deploy:metadata:resume'];
  public static readonly deprecateAliases = true;

  public static readonly flags = {
    concise: Flags.boolean({
      summary: messages.getMessage('flags.concise.summary'),
      exclusive: ['verbose'],
    }),
    'job-id': Flags.salesforceId({
      char: 'i',
      startsWith: '0Af',
      length: 'both',
      description: messages.getMessage('flags.job-id.description'),
      summary: messages.getMessage('flags.job-id.summary'),
      exactlyOne: ['use-most-recent', 'job-id'],
    }),
    'use-most-recent': Flags.boolean({
      char: 'r',
      description: messages.getMessage('flags.use-most-recent.description'),
      summary: messages.getMessage('flags.use-most-recent.summary'),
      exactlyOne: ['use-most-recent', 'job-id'],
    }),
    verbose: Flags.boolean({
      summary: messages.getMessage('flags.verbose.summary'),
      exclusive: ['concise'],
    }),
    // we want this to allow undefined so that we can use the default value from the cache
    // eslint-disable-next-line sf-plugin/flag-min-max-default
    wait: Flags.duration({
      char: 'w',
      summary: messages.getMessage('flags.wait.summary'),
      description: messages.getMessage('flags.wait.description'),
      unit: 'minutes',
      helpValue: '<minutes>',
      min: 1,
    }),
    'coverage-formatters': coverageFormattersFlag({ helpGroup: testFlags }),
    junit: Flags.boolean({
      summary: messages.getMessage('flags.junit.summary'),
      helpGroup: testFlags,
    }),
    'results-dir': Flags.directory({
      relationships: [{ type: 'some', flags: ['coverage-formatters', 'junit'] }],
      summary: messages.getMessage('flags.results-dir.summary'),
      helpGroup: testFlags,
    }),
  };

  public static envVariablesSection = toHelpSection('ENVIRONMENT VARIABLES', EnvironmentVariable.SF_USE_PROGRESS_BAR);

  public static errorCodes = toHelpSection('ERROR CODES', DEPLOY_STATUS_CODES_DESCRIPTIONS);

  private deployUrl?: string;

  public async run(): Promise<DeployResultJson> {
    const [{ flags }, cache] = await Promise.all([this.parse(DeployMetadataResume), DeployCache.create()]);
    const jobId = cache.resolveLatest(flags['use-most-recent'], flags['job-id'], true);

    // if it was async before, then it should not be async now.
    const deployOpts = { ...cache.maybeGet(jobId), async: false };

    let result: DeployResult;
    const org = await Org.create({ aliasOrUsername: deployOpts['target-org'] });

    // If we already have a status from cache that is not resumable, display a warning and the deploy result.
    if (isNotResumable(deployOpts.status)) {
      this.warn(messages.getMessage('warning.DeployNotResumable', [jobId, deployOpts.status]));
      const componentSet = await buildComponentSet({ ...deployOpts, wait: Duration.seconds(0) });
      const mdapiDeploy = new MetadataApiDeploy({
        // setting an API version here won't matter since we're just checking deploy status
        // eslint-disable-next-line sf-plugin/get-connection-with-version
        usernameOrConnection: org.getConnection(),
        id: jobId,
        components: componentSet,
        apiOptions: {
          rest: deployOpts.api === API['REST'],
        },
      });
      const deployStatus = await mdapiDeploy.checkStatus();
      result = new DeployResult(deployStatus, componentSet);
    } else {
      const wait = flags.wait ?? Duration.minutes(deployOpts.wait ?? 33);
      const { deploy } = await executeDeploy(
        // there will always be conflicts on a resume if anything deployed--the changes on the server are not synced to local
        {
          ...deployOpts,
          wait,
          'dry-run': false,
          'ignore-conflicts': true,
          // TODO: isMdapi is generated from 'metadata-dir' flag, but we don't have that flag here
          // change the cache value to actually cache the metadata-dir, and if there's a value, it isMdapi
          // deployCache~L38, so to tell the executeDeploy method it's ok to not have a project, we spoof a metadata-dir
          // in deploy~L140, it checks the if the id is present, so this metadata-dir value is never _really_ used
          'metadata-dir': deployOpts.isMdapi ? { type: 'file', path: 'testing' } : undefined,
        },
        this.project,
        jobId
      );

<<<<<<< HEAD
      new DeployStages({
        title: 'Resuming Deploy',
        jsonEnabled: this.jsonEnabled(),
      }).start({ deploy, username: deployOpts['target-org'] });

=======
      this.log(`Deploy ID: ${ansis.bold(jobId)}`);
      this.deployUrl = buildDeployUrl(org, jobId);
      this.log(`Deploy URL: ${ansis.bold(this.deployUrl)}`);
      new DeployProgress(deploy, this.jsonEnabled()).start();
>>>>>>> 8e684944
      result = await deploy.pollStatus(500, wait.seconds);

      if (!deploy.id) {
        throw new SfError('The deploy id is not available.');
      }

      cache.update(deploy.id, { status: result.response.status });
      await cache.write();
    }

    process.exitCode = determineExitCode(result);

    const formatter = new DeployResultFormatter(result, {
      ...flags,
      verbose: deployOpts.verbose,
      concise: deployOpts.concise,
    });

    if (!this.jsonEnabled()) formatter.display();

    return this.mixinUrlMeta(await formatter.getJson());
  }

  private mixinUrlMeta(json: DeployResultJson): DeployResultJson {
    if (this.deployUrl) {
      json.deployUrl = this.deployUrl;
    }
    return json;
  }
}<|MERGE_RESOLUTION|>--- conflicted
+++ resolved
@@ -130,19 +130,20 @@
         this.project,
         jobId
       );
-
-<<<<<<< HEAD
+      this.deployUrl = buildDeployUrl(org, jobId);
       new DeployStages({
         title: 'Resuming Deploy',
         jsonEnabled: this.jsonEnabled(),
-      }).start({ deploy, username: deployOpts['target-org'] });
+      }).start({
+        deploy,
+        username: deployOpts['target-org'],
+        ...(flags.verbose
+          ? {
+              deployUrl: this.deployUrl,
+            }
+          : {}),
+      });
 
-=======
-      this.log(`Deploy ID: ${ansis.bold(jobId)}`);
-      this.deployUrl = buildDeployUrl(org, jobId);
-      this.log(`Deploy URL: ${ansis.bold(this.deployUrl)}`);
-      new DeployProgress(deploy, this.jsonEnabled()).start();
->>>>>>> 8e684944
       result = await deploy.pollStatus(500, wait.seconds);
 
       if (!deploy.id) {
