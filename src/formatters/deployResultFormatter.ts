--- conflicted
+++ resolved
@@ -272,17 +272,11 @@
     const failures = this.relativeFiles.filter(isSdrFailure);
     const deployMessages = ensureArray(this.result.response.details?.componentFailures);
     if (deployMessages.length > failures.length) {
-<<<<<<< HEAD
-      // if there's additional failures in the API response, find the failure and add it to the output
-      deployMessages.map((deployMessage) => {
-        if (!failures.some((f) => f.type === deployMessage.componentType && f.fullName === deployMessage.fullName)) {
-=======
       const failureKeySet = new Set(failures.map((f) => makeKey(f.type, f.fullName)));
       // if there's additional failures in the API response, find the failure and add it to the output
       deployMessages
         .filter((m) => !m.componentType || !failureKeySet.has(makeKey(m.componentType, m.fullName)))
         .map((deployMessage) => {
->>>>>>> 9673a8cf
           failures.push({
             fullName: deployMessage.fullName,
             type: deployMessage.componentType ?? 'UNKNOWN',
@@ -290,12 +284,7 @@
             error: deployMessage.problem ?? 'UNKNOWN',
             problemType: deployMessage.problemType ?? 'Error',
           });
-<<<<<<< HEAD
-        }
-      });
-=======
         });
->>>>>>> 9673a8cf
     }
     if (!failures.length) return;
 
