# summary

Delete source from your project and from a non-source-tracked org.

# description

Use this command to delete components from orgs that don’t have source tracking. To remove deleted items from orgs that have source tracking enabled, "sf project deploy start".

When you run this command, both the local source file and the metadata component in the org are deleted.

# examples

- Delete all local Apex source files and all Apex classes from the org with alias "my-scratch":

  <%= config.bin %> <%= command.id %> --metadata ApexClass --target-org my-scratch

<<<<<<< HEAD
- Delete a specific Apex class and a Profile that has a space in it from your default org; don't prompt for confirmation:
=======
# flags.source-dir
>>>>>>> ecd2b5d0

  <%= config.bin %> <%= command.id %> --metadata ApexClass:MyFabulousApexClass --metadata "Profile: My Profile" --no-prompt

- Run the tests that aren’t in any managed packages as part of the deletion; if the delete succeeds, and the org has source-tracking enabled, update the source tracking information:

  <%= config.bin %> <%= command.id %> --metadata ApexClass --test-level RunLocalTests --track-source

- Delete the Apex source files in a directory and the corresponding components from your default org:

  <%= config.bin %> <%= command.id %> --source-dir force-app/main/default/classes

- Delete all components listed in a manifest:

  <%= config.bin %> <%= command.id %> --manifest path/to/package.xml

# flags.source-path.summary

Comma-separated list of source file paths to delete.

# flags.metadata.summary

Comma-separated list of names of metadata components to delete.

# flags.no-prompt.summary

Don't prompt for delete confirmation.

# flags.wait.summary

Number of minutes to wait for the command to finish.

# flags.check-only.summary

Validate delete command but don't delete anything from the org or the local project.

# flags.test-Level.summary

Deployment Apex testing level.

# flags.track-source.summary

If the delete succeeds, update the source tracking information.

# flags.force-overwrite.summary

Ignore conflict warnings and overwrite changes to the org.

# flags.verbose.summary

Verbose output of the delete result.

# flags.check-only.description

<<<<<<< HEAD
IMPORTANT: Where possible, we changed noninclusive terms to align with our company value of Equality. We maintained certain terms to avoid any effect on customer implementations.

Validates the deleted metadata and runs all Apex tests, but prevents the deletion from being saved to the org.
=======
- If you specify this parameter, don’t specify --source-dir.

# flagsLong.source-dir
>>>>>>> ecd2b5d0

If you change a field type from Master-Detail to Lookup or vice versa, that change isn’t supported when using the --chec-konly parameter to test a deletion (validation). This kind of change isn’t supported for test deletions to avoid the risk of data loss or corruption. If a change that isn’t supported for test deletions is included in a deletion package, the test deletion fails and issues an error.

If your deletion package changes a field type from Master-Detail to Lookup or vice versa, you can still validate the changes prior to deploying to Production by performing a full deletion to another test Sandbox. A full deletion includes a validation of the changes as part of the deletion process.

Note: A Metadata API deletion that includes Master-Detail relationships deletes all detail records in the Recycle Bin in the following cases.

    1. For a deletion with a new Master-Detail field, soft delete (send to the Recycle Bin) all detail records before proceeding to delete the Master-Detail field, or the deletion fails. During the deletion, detail records are permanently deleted from the Recycle Bin and cannot be recovered.

    2. For a deletion that converts a Lookup field relationship to a Master-Detail relationship, detail records must reference a master record or be soft-deleted (sent to the Recycle Bin) for the deletion to succeed. However, a successful deletion permanently deletes any detail records in the Recycle Bin.

# flags.metadata.description

If you specify this parameter, don’t specify --source-dir.

# flags.source-path.description

The supplied paths can be a single file (in which case the operation is applied to only one file) or a folder (in which case the operation is applied to all metadata types in the directory and its sub-directories).

If you specify this parameter, don’t specify --metadata.

# flags.wait.description

If the command continues to run after the wait period, the CLI returns control of the terminal window to you.

# flags.test-Level.description

Valid values are:

- NoTestRun — No tests are run. This test level applies only to deployments to development environments, such as sandbox, Developer Edition, or trial orgs. This test level is the default for development environments.
- RunLocalTests — All tests in your org are run, except the ones that originate from installed managed and unlocked packages. This test level is the default for production deployments that include Apex classes or triggers.
- RunAllTestsInOrg — All tests in your org are run, including tests of managed packages.

If you don’t specify a test level, the default behavior depends on the contents of your deployment package. For more information, see “Running Tests in a Deployment” in the Metadata API Developer Guide.

# localPrompt

This operation will delete the following files on your computer and in your org:
%s

# remotePrompt

This operation will delete the following metadata in your org:
%s

# deployPrompt

This operation will deploy the following:
%s

# areYouSure

Are you sure you want to proceed?

# areYouSureCheckOnly

Are you sure you want to proceed (this is only a check and won't actually delete anything)?

# conflictMsg

We couldn't complete the operation due to conflicts. Verify that you want to keep the existing versions, then run the command again with the --force-overwrite (-f) option.<|MERGE_RESOLUTION|>--- conflicted
+++ resolved
@@ -14,11 +14,7 @@
 
   <%= config.bin %> <%= command.id %> --metadata ApexClass --target-org my-scratch
 
-<<<<<<< HEAD
 - Delete a specific Apex class and a Profile that has a space in it from your default org; don't prompt for confirmation:
-=======
-# flags.source-dir
->>>>>>> ecd2b5d0
 
   <%= config.bin %> <%= command.id %> --metadata ApexClass:MyFabulousApexClass --metadata "Profile: My Profile" --no-prompt
 
@@ -34,7 +30,7 @@
 
   <%= config.bin %> <%= command.id %> --manifest path/to/package.xml
 
-# flags.source-path.summary
+# flags.source-dir.summary
 
 Comma-separated list of source file paths to delete.
 
@@ -72,15 +68,9 @@
 
 # flags.check-only.description
 
-<<<<<<< HEAD
 IMPORTANT: Where possible, we changed noninclusive terms to align with our company value of Equality. We maintained certain terms to avoid any effect on customer implementations.
 
 Validates the deleted metadata and runs all Apex tests, but prevents the deletion from being saved to the org.
-=======
-- If you specify this parameter, don’t specify --source-dir.
-
-# flagsLong.source-dir
->>>>>>> ecd2b5d0
 
 If you change a field type from Master-Detail to Lookup or vice versa, that change isn’t supported when using the --chec-konly parameter to test a deletion (validation). This kind of change isn’t supported for test deletions to avoid the risk of data loss or corruption. If a change that isn’t supported for test deletions is included in a deletion package, the test deletion fails and issues an error.
 
@@ -96,7 +86,7 @@
 
 If you specify this parameter, don’t specify --source-dir.
 
-# flags.source-path.description
+# flags.source-dir.description
 
 The supplied paths can be a single file (in which case the operation is applied to only one file) or a folder (in which case the operation is applied to all metadata types in the directory and its sub-directories).
 
