# summary

Create a project manifest that lists the metadata components you want to deploy or retrieve.

# description

<<<<<<< HEAD
Create a manifest from a list of metadata components (--metadata) or from one or more local directories that contain source files (--source-path). You can specify either of these parameters, not both.
=======
create a project manifest that lists the metadata components you want to deploy or retrieve
Create a manifest from a list of metadata components (--metadata) or from one or more local directories that contain source files (--source-dir). You can specify either of these parameters, not both.
>>>>>>> ecd2b5d0

Use --manifest-type to specify the type of manifest you want to create. The resulting manifest files have specific names, such as the standard package.xml or destructiveChanges.xml to delete metadata. Valid values for this parameter, and their respective file names, are:

    * package : package.xml (default)
    * pre : destructiveChangesPre.xml
    * post : destructiveChangesPost.xml
    * destroy : destructiveChanges.xml

See https://developer.salesforce.com/docs/atlas.en-us.api_meta.meta/api_meta/meta_deploy_deleting_files.htm for information about these destructive manifest files.

Use --manifest-name to specify a custom name for the generated manifest if the pre-defined ones don’t suit your needs. You can specify either --manifest-type or --manifest-name, but not both.

# examples

- Create a manifest for deploying or retrieving all Apex classes:

  $ <%= config.bin %> <%= command.id %> --metadata ApexClass

- Create a manifest for deleting the specified Apex class:

  $ <%= config.bin %> <%= command.id %> --metadata ApexClass:MyApexClass --manifest-type destroy

- Create a manifest for deploying or retrieving all the metadata components in the specified local directory; name the file myNewManifest.xml:

  $ <%= config.bin %> <%= command.id %> --source-dir force-app --manifest-name myNewManifest

<<<<<<< HEAD
- Create a manifest from the metadata components in the specified org and include metadata in any unlocked packages:
=======
- $ <%= config.bin %> <%= command.id %> --source-dir force-app --manifest-name myNewManifest
>>>>>>> ecd2b5d0

  $ <%= config.bin %> <%= command.id %> --from-org test@myorg.com --include-packages unlocked

# flags.include-packages.summary

Comma-separated list of package types (managed, unlocked) whose metadata is included in the manifest; by default, metadata in packages is ignored.

# flags.from-org.summary

Username or alias of the org that contains the metadata components from which to build a manifest.

# flags.manifest-type.summary

Type of manifest to create; the type determines the name of the created file.

# flags.manifest-name.summary

Name of a custom manifest file to create.

# flags.output-dir.summary

Directory to save the created manifest.

<<<<<<< HEAD
# flags.source-path.summary
=======
# flags.source-dir
>>>>>>> ecd2b5d0

Comma-separated list of paths to the local source files to include in the manifest.

# flags.metadata.summary

Comma-separated list of names of metadata components to include in the manifest.

# success

successfully wrote %s

# successOutputDir

successfully wrote %s to %s<|MERGE_RESOLUTION|>--- conflicted
+++ resolved
@@ -4,12 +4,7 @@
 
 # description
 
-<<<<<<< HEAD
-Create a manifest from a list of metadata components (--metadata) or from one or more local directories that contain source files (--source-path). You can specify either of these parameters, not both.
-=======
-create a project manifest that lists the metadata components you want to deploy or retrieve
 Create a manifest from a list of metadata components (--metadata) or from one or more local directories that contain source files (--source-dir). You can specify either of these parameters, not both.
->>>>>>> ecd2b5d0
 
 Use --manifest-type to specify the type of manifest you want to create. The resulting manifest files have specific names, such as the standard package.xml or destructiveChanges.xml to delete metadata. Valid values for this parameter, and their respective file names, are:
 
@@ -36,11 +31,7 @@
 
   $ <%= config.bin %> <%= command.id %> --source-dir force-app --manifest-name myNewManifest
 
-<<<<<<< HEAD
 - Create a manifest from the metadata components in the specified org and include metadata in any unlocked packages:
-=======
-- $ <%= config.bin %> <%= command.id %> --source-dir force-app --manifest-name myNewManifest
->>>>>>> ecd2b5d0
 
   $ <%= config.bin %> <%= command.id %> --from-org test@myorg.com --include-packages unlocked
 
@@ -64,11 +55,7 @@
 
 Directory to save the created manifest.
 
-<<<<<<< HEAD
-# flags.source-path.summary
-=======
-# flags.source-dir
->>>>>>> ecd2b5d0
+# flags.source-dir.summary
 
 Comma-separated list of paths to the local source files to include in the manifest.
 
