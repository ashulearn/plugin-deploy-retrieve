--- conflicted
+++ resolved
@@ -32,15 +32,11 @@
 
 Name of the package to associate with the metadata-formatted files.
 
-<<<<<<< HEAD
 # flags.manifest.summary
-=======
-# flags.source-dir
->>>>>>> ecd2b5d0
 
 Path to the manifest (package.xml) file that specifies the metadata types to convert.
 
-# flags.source-path.summary
+# flags.source-dir.summary
 
 Comma-separated list of paths to the local source files to convert.
 
@@ -48,17 +44,11 @@
 
 Comma-separated list of metadata component names to convert.
 
-<<<<<<< HEAD
 # flags.manifest.description
 
 If you specify this parameter, don’t specify --metadata or --source-dir.
-=======
-- If you specify this parameter, don’t specify --metadata or --source-dir.
 
-# flagsLong.source-dir
->>>>>>> ecd2b5d0
-
-# flags.source-path.description
+# flags.source-dir.description
 
 The supplied paths can be to a single file (in which case the operation is applied to only one file) or to a folder (in which case the operation is applied to all metadata types in the directory and its sub-directories).
 
